{
	"": [
		"--------------------------------------------------------------------------------------------",
		"Copyright (c) Microsoft Corporation. All rights reserved.",
		"Licensed under the MIT License. See License.txt in the project root for license information.",
		"--------------------------------------------------------------------------------------------",
		"Do not edit this file. It is machine generated."
	],
	"search": "Rechercher",
	"copyMatchLabel": "Copier",
	"copyPathLabel": "Copier le chemin",
	"copyAllLabel": "Copier tout",
	"clearSearchHistoryLabel": "Effacer l'historique de recherche",
	"toggleSearchViewPositionLabel": "Basculer la position de la vue de Recherche",
	"findInFolder": "Rechercher dans le dossier...",
	"findInWorkspace": "Trouver dans l’espace de travail...",
	"showTriggerActions": "Atteindre le symbole dans l'espace de travail...",
	"name": "Rechercher",
	"showSearchViewl": "Afficher la zone de recherche",
	"view": "Affichage",
	"findInFiles": "Chercher dans les fichiers",
	"openAnythingHandlerDescription": "Accéder au fichier",
	"openSymbolDescriptionNormal": "Atteindre le symbole dans l'espace de travail",
	"searchConfigurationTitle": "Rechercher",
	"exclude": "Configurez les modèles Glob pour exclure les fichiers et les dossiers des recherches. Hérite de tous les modèles Glob à partir du paramètre files.exclude.",
	"exclude.boolean": "Modèle Glob auquel les chemins de fichiers doivent correspondre. Affectez la valeur true ou false pour activer ou désactiver le modèle.",
	"exclude.when": "Vérification supplémentaire des frères d'un fichier correspondant. Utilisez $(basename) comme variable pour le nom de fichier correspondant.",
	"useRipgrep": "Contrôle si ripgrep doit être utilisé dans la recherche de texte et de fichier",
	"useIgnoreFiles": "Contrôle s'il faut utiliser les fichiers .gitignore et .ignore par défaut pendant la recherche de fichiers.",
	"search.quickOpen.includeSymbols": "Configurez l'ajout des résultats d'une recherche de symboles globale dans le fichier de résultats pour Quick Open.",
	"search.followSymlinks": "Contrôle s'il faut suivre les symlinks pendant la recherche.",
	"search.smartCase": "Recherches de manière non case-sensitive si le modèle est entièrement en minuscules, dans le cas contraire, recherche de manière case-sensitive",
<<<<<<< HEAD
	"search.globalFindClipboard": "Contrôle si la vue de recherche doit lire ou modifier le presse-papiers partagé sur macOS"
=======
	"search.globalFindClipboard": "Contrôle si la vue de recherche doit lire ou modifier le presse-papiers partagé sur macOS",
	"search.location": "Contrôle si la recherche s’affichera comme une vue dans la barre latérale ou comme un panneau dans la zone de panneau pour plus d'espace horizontal."
>>>>>>> 8647b7c1
}<|MERGE_RESOLUTION|>--- conflicted
+++ resolved
@@ -30,10 +30,6 @@
 	"search.quickOpen.includeSymbols": "Configurez l'ajout des résultats d'une recherche de symboles globale dans le fichier de résultats pour Quick Open.",
 	"search.followSymlinks": "Contrôle s'il faut suivre les symlinks pendant la recherche.",
 	"search.smartCase": "Recherches de manière non case-sensitive si le modèle est entièrement en minuscules, dans le cas contraire, recherche de manière case-sensitive",
-<<<<<<< HEAD
-	"search.globalFindClipboard": "Contrôle si la vue de recherche doit lire ou modifier le presse-papiers partagé sur macOS"
-=======
 	"search.globalFindClipboard": "Contrôle si la vue de recherche doit lire ou modifier le presse-papiers partagé sur macOS",
 	"search.location": "Contrôle si la recherche s’affichera comme une vue dans la barre latérale ou comme un panneau dans la zone de panneau pour plus d'espace horizontal."
->>>>>>> 8647b7c1
 }