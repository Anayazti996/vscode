/*---------------------------------------------------------------------------------------------
 *  Copyright (c) Microsoft Corporation. All rights reserved.
 *  Licensed under the MIT License. See License.txt in the project root for license information.
 *--------------------------------------------------------------------------------------------*/

declare module 'vscode' {

	export interface InteractiveEditorSlashCommand {
		command: string;
		detail?: string;
		refer?: boolean;
		/**
		 * Whether the command should execute as soon
		 * as it is entered. Defaults to `false`.
		 */
		executeImmediately?: boolean;
		// kind: CompletionItemKind;
	}

	// todo@API make classes
	export interface InteractiveEditorSession {
		placeholder?: string;
		slashCommands?: InteractiveEditorSlashCommand[];
		wholeRange?: Range;
		message?: string;
	}

	// todo@API make classes
	export interface InteractiveEditorRequest {
		prompt: string;
		selection: Selection;
		wholeRange: Range;
		attempt: number;
		live: boolean;
	}

	// todo@API make classes
	export interface InteractiveEditorResponse {
		edits: TextEdit[] | WorkspaceEdit;
		placeholder?: string;
		wholeRange?: Range;
	}

	// todo@API make classes
	export interface InteractiveEditorMessageResponse {
		contents: MarkdownString;
		placeholder?: string;
		wholeRange?: Range;
	}

	export interface InteractiveEditorProgressItem {
		message?: string;
		edits?: TextEdit[];
		slashCommand?: InteractiveEditorSlashCommand;
	}

	export enum InteractiveEditorResponseFeedbackKind {
		Unhelpful = 0,
		Helpful = 1,
		Undone = 2,
		Accepted = 3
	}

	export interface TextDocumentContext {
		document: TextDocument;
		selection: Selection;
	}

	export interface InteractiveEditorSessionProviderMetadata {
		label: string;
	}

	export interface InteractiveEditorSessionProvider<S extends InteractiveEditorSession = InteractiveEditorSession, R extends InteractiveEditorResponse | InteractiveEditorMessageResponse = InteractiveEditorResponse | InteractiveEditorMessageResponse> {

		// Create a session. The lifetime of this session is the duration of the editing session with the input mode widget.
		prepareInteractiveEditorSession(context: TextDocumentContext, token: CancellationToken): ProviderResult<S>;

		provideInteractiveEditorResponse(session: S, request: InteractiveEditorRequest, progress: Progress<InteractiveEditorProgressItem>, token: CancellationToken): ProviderResult<R>;

		// eslint-disable-next-line local/vscode-dts-provider-naming
		handleInteractiveEditorResponseFeedback?(session: S, response: R, kind: InteractiveEditorResponseFeedbackKind): void;
	}


	export interface InteractiveSessionState { }

	export interface InteractiveSessionParticipantInformation {
		name: string;

		/**
		 * A full URI for the icon of the participant.
		 */
		icon?: Uri;
	}

	export interface InteractiveSession {
		requester: InteractiveSessionParticipantInformation;
		responder: InteractiveSessionParticipantInformation;
		inputPlaceholder?: string;

		saveState?(): InteractiveSessionState;
	}

	export interface InteractiveSessionRequestArgs {
		command: string;
		args: any;
	}

	export interface InteractiveRequest {
		id: string;
		session: InteractiveSession;
		message: string | InteractiveSessionReplyFollowup;
	}

	export interface InteractiveResponseErrorDetails {
		message: string;
		responseIsIncomplete?: boolean;
		responseIsFiltered?: boolean;
	}

	export interface InteractiveResponseForProgress {
		errorDetails?: InteractiveResponseErrorDetails;
	}

	export interface InteractiveContentReference {
		reference: Uri | Location;
	}

	export interface InteractiveProgressContent {
		content: string | MarkdownString;
	}

	export interface InteractiveProgressId {
		responseId: string;
	}

	export interface InteractiveProgressTask {
		placeholder: string;
		resolvedContent: Thenable<InteractiveProgressContent | InteractiveProgressFileTree>;
	}

	export interface FileTreeData {
		label: string;
		uri: Uri;
		children?: FileTreeData[];
	}

	export interface InteractiveProgressFileTree {
		treeData: FileTreeData;
	}

	export interface DocumentContext {
		uri: Uri;
		version: number;
		ranges: Range[];
	}

	export interface InteractiveProgressUsedContext {
		documents: DocumentContext[];
	}

	export type InteractiveProgress =
		| InteractiveProgressContent
		| InteractiveProgressId
		| InteractiveProgressTask
		| InteractiveProgressFileTree
		| InteractiveProgressUsedContext
		| InteractiveContentReference;

	export interface InteractiveResponseCommand {
		commandId: string;
		args?: any[];
		title: string; // supports codicon strings
		when?: string;
	}

	export interface InteractiveSessionSlashCommand {
		command: string;
		kind: CompletionItemKind;
		detail?: string;
		shouldRepopulate?: boolean;
		followupPlaceholder?: string;
		executeImmediately?: boolean;
		yieldTo?: ReadonlyArray<{ readonly command: string }>;
	}

	export interface InteractiveSessionReplyFollowup {
		message: string;
		tooltip?: string;
		title?: string;

		// Extensions can put any serializable data here, such as an ID/version
		metadata?: any;
	}

	export type InteractiveSessionFollowup = InteractiveSessionReplyFollowup | InteractiveResponseCommand;

	export type InteractiveWelcomeMessageContent = string | InteractiveSessionReplyFollowup[];

	export interface InteractiveSessionProvider<S extends InteractiveSession = InteractiveSession> {
		provideWelcomeMessage?(token: CancellationToken): ProviderResult<InteractiveWelcomeMessageContent[]>;
		// Align this with whatever we decide for chat agents
		provideFollowups?(session: S, token: CancellationToken): ProviderResult<(string | InteractiveSessionFollowup)[]>;
		// Delete this
		provideSlashCommands?(session: S, token: CancellationToken): ProviderResult<InteractiveSessionSlashCommand[]>;

<<<<<<< HEAD
		prepareSession(sessionId: string, initialState: InteractiveSessionState | undefined, token: CancellationToken): ProviderResult<S>;
		// Delete this
		resolveRequest(session: S, context: InteractiveSessionRequestArgs | string, token: CancellationToken): ProviderResult<InteractiveRequest>;
		// If copilot chat can register a 'default agent' then this API can go away. Lower-priority to figure this out soon because most extenders generally shouldn't have to care about it.
		// But if we don't do that in the near term, this still needs to take the history.
=======
		prepareSession(initialState: InteractiveSessionState | undefined, token: CancellationToken): ProviderResult<S>;
>>>>>>> 55d1cfea
		provideResponseWithProgress(request: InteractiveRequest, progress: Progress<InteractiveProgress>, token: CancellationToken): ProviderResult<InteractiveResponseForProgress>;

		// If the above goes away, this can go away. But, then we need to fire onDidPerformUserAction for deletions
		// eslint-disable-next-line local/vscode-dts-provider-naming
		removeRequest(session: S, requestId: string): void;
	}

	export interface InteractiveSessionDynamicRequest {
		/**
		 * The message that will be displayed in the UI
		 */
		message: string;

		/**
		 * Any extra metadata/context that will go to the provider.
		 * NOTE not actually used yet.
		 */
		metadata?: any;
	}

	export namespace interactive {
		// current version of the proposal.
		export const _version: 1 | number;

		export function registerInteractiveSessionProvider(id: string, provider: InteractiveSessionProvider): Disposable;

		export function sendInteractiveRequestToProvider(providerId: string, message: InteractiveSessionDynamicRequest): void;

		export function registerInteractiveEditorSessionProvider(provider: InteractiveEditorSessionProvider, metadata?: InteractiveEditorSessionProviderMetadata): Disposable;

		export function transferChatSession(session: InteractiveSession, toWorkspace: Uri): void;
	}
}<|MERGE_RESOLUTION|>--- conflicted
+++ resolved
@@ -204,15 +204,9 @@
 		// Delete this
 		provideSlashCommands?(session: S, token: CancellationToken): ProviderResult<InteractiveSessionSlashCommand[]>;
 
-<<<<<<< HEAD
-		prepareSession(sessionId: string, initialState: InteractiveSessionState | undefined, token: CancellationToken): ProviderResult<S>;
-		// Delete this
-		resolveRequest(session: S, context: InteractiveSessionRequestArgs | string, token: CancellationToken): ProviderResult<InteractiveRequest>;
+		prepareSession(initialState: InteractiveSessionState | undefined, token: CancellationToken): ProviderResult<S>;
 		// If copilot chat can register a 'default agent' then this API can go away. Lower-priority to figure this out soon because most extenders generally shouldn't have to care about it.
 		// But if we don't do that in the near term, this still needs to take the history.
-=======
-		prepareSession(initialState: InteractiveSessionState | undefined, token: CancellationToken): ProviderResult<S>;
->>>>>>> 55d1cfea
 		provideResponseWithProgress(request: InteractiveRequest, progress: Progress<InteractiveProgress>, token: CancellationToken): ProviderResult<InteractiveResponseForProgress>;
 
 		// If the above goes away, this can go away. But, then we need to fire onDidPerformUserAction for deletions
