--- conflicted
+++ resolved
@@ -593,24 +593,13 @@
 
 export class InlineAccessibilityHelpContribution extends Disposable {
 	constructor() {
-<<<<<<< HEAD
 		super();
 		this._register(AccessibilityHelpAction.addImplementation(106, 'editor', async accessor => {
 			const codeEditor = accessor.get(ICodeEditorService).getActiveCodeEditor() || accessor.get(ICodeEditorService).getFocusedCodeEditor();
 			if (!codeEditor) {
 				return;
-=======
-		super({
-			id: 'interactiveEditor.accessibilityHelp',
-			title: localize('actions.interactiveSession.accessibiltyHelpEditor', "Interactive Session Editor Accessibility Help"),
-			category: AbstractInlineChatAction.category,
-			keybinding: {
-				when: CTX_INLINE_CHAT_FOCUSED,
-				primary: KeyMod.Alt | KeyCode.F1,
-				weight: KeybindingWeight.EditorContrib
->>>>>>> 4874dc69
 			}
 			runAccessibilityHelpAction(accessor, codeEditor, 'editor');
-		}, CTX_INTERACTIVE_EDITOR_FOCUSED));
+		}, CTX_INLINE_CHAT_FOCUSED));
 	}
 }