--- conflicted
+++ resolved
@@ -15,39 +15,10 @@
 import { IDisposable } from 'vs/base/common/lifecycle';
 import { ThemeIcon } from 'vs/platform/theme/common/themeService';
 import { values } from 'vs/base/common/map';
-<<<<<<< HEAD
-=======
 import { Registry } from 'vs/platform/registry/common/platform';
->>>>>>> 8647b7c1
 
 export const TEST_VIEW_CONTAINER_ID = 'workbench.view.extension.test';
 
-<<<<<<< HEAD
-	private static readonly _onDidRegister: Emitter<ViewLocation> = new Emitter<ViewLocation>();
-	static readonly onDidRegister: Event<ViewLocation> = ViewLocation._onDidRegister.event;
-
-	private static locations: Map<string, ViewLocation> = new Map<string, ViewLocation>();
-	static register(id: string): ViewLocation {
-		if (!ViewLocation.locations.has(id)) {
-			const viewLocation = new ViewLocation(id);
-			ViewLocation.locations.set(id, viewLocation);
-			ViewLocation._onDidRegister.fire(viewLocation);
-		}
-		return ViewLocation.get(id);
-	}
-	static get(value: string): ViewLocation {
-		return ViewLocation.locations.get(value);
-	}
-	static get all(): ViewLocation[] {
-		return values(ViewLocation.locations);
-	}
-
-	static readonly Explorer: ViewLocation = ViewLocation.register('workbench.view.explorer');
-	static readonly Debug: ViewLocation = ViewLocation.register('workbench.view.debug');
-	static readonly Extensions: ViewLocation = ViewLocation.register('workbench.view.extensions');
-	static readonly SCM: ViewLocation = ViewLocation.register('workbench.view.scm.views.contributed');
-	static readonly TEST: ViewLocation = ViewLocation.register('workbench.view.extension.test');
-=======
 export namespace Extensions {
 	export const ViewContainersRegistry = 'workbench.registry.view.containers';
 }
@@ -85,7 +56,6 @@
 export class ViewContainer {
 	protected constructor(readonly id: string) { }
 }
->>>>>>> 8647b7c1
 
 class ViewContainersRegistryImpl implements IViewContainersRegistry {
 
